 # Dynamic Data Analysis Platform

***This project is under heavy development and is not yet ready for use.***

***For the installation instructions go to below***

## 📊 Overview
A state-of-the-art, comprehensive platform for advanced automated data analysis that supports the complete analytics lifecycle: descriptive, diagnostic, [Future : predictive, and prescriptive analytics]. This powerful tool allows users to upload data in a variety of formats and seamlessly progress through each stage of data analysis with sophisticated algorithms and visualizations.

## 🌟 Features

### Data Ingestion
- **Multiple File Format Support**: Upload and analyze data from various formats:
  - [x] ✅ Excel (xlsx, xls)
  - [x] ✅ CSV
  - [x] ✅ JSON
  - Parquet
  - Avro
  - XML
  - ORC

**Engines**
-   [x] ✅ Pandas
-   [x] ✅ Polars
-   [ ] PySpark

**Preprocessing and Analysis**
- [x] ✅ **Descriptive Analytics**  
  Gain insights into past data with detailed summaries and visualizations.
  
- [ ] 🔄 **Diagnostic Analytics**  
  Identify the root causes of trends and anomalies in your data.

- [ ] 🔄 **Predictive Analytics** *(Coming Soon)*  
  Use machine learning models to forecast future outcomes.

- [ ] 🔄 **Prescriptive Analytics** *(Coming Soon)*  
  Get recommendations for decision-making based on predictive analytics.

- **Data Validation**: Automatic validation and error detection in uploaded data
- **Integration**: Connect directly with databases and APIs

- **Mutiple Engine Support**: Pandas, Polars, PySpark

### Data Processing
- **Automated Data Cleaning**: Smart detection and handling of missing values, outliers, and duplicates
- **Data Transformation**: Feature engineering, normalization, and encoding
- **Data Enrichment**: Merge external data sources for enhanced analysis

### Advanced Analytics Suite
- **Descriptive Analytics**: Understand what happened
  - Statistical summaries
  - Distribution analysis
  - Correlation matrices
  - Pattern identification
  
- **Diagnostic Analytics**: Understand why it happened
  - Root cause analysis
  - Anomaly detection
  - Variance analysis
  - Segmentation
  
- **Predictive Analytics**: Understand what might happen
  - Time series forecasting
  - Regression analysis
  - Classification models
  - Clustering
  
- **Prescriptive Analytics**: Understand what actions to take
  - Optimization algorithms
  - Simulation modeling
  - Decision trees
  - Recommendation engines

### Visualization & Reporting
- **Interactive Dashboards**: Drag-and-drop interface to create custom dashboards
- **Advanced Visualizations**: From simple charts to complex network graphs
- **Report Generation**: Export findings as PDF, PowerPoint, or interactive HTML [Advance Feature]

### Multiple Interfaces
- **Web UI**: User-friendly interface for non-technical users, [POC : Streamlit , Advance Feature : Next.js] 
- **REST API**: Programmatic access for integration with other systems
- **CLI**: Command-line tools for automation and scripting


## Core Objective of the Project.
## 🔍 Step-by-Step Analysis Capabilities

The platform guides users through a structured data analysis workflow:

### 1. Descriptive Analysis
- Data profiling and summary statistics [x]
- Correlation analysis [x] and relationship mapping
- Trend identification and pattern recognition
- Distribution analysis and visualization [x]
- Time-series decomposition (trend, seasonality, residual) [Advance Feature]
- Geospatial analysis for location-based insights [Advance Feature]

### 2. Diagnostic Analysis
- Drill-down capabilities for deeper investigation
- Anomaly detection and outlier analysis
- Comparative analysis across dimensions
- Factor analysis to determine influence weights
- Causal inference techniques (e.g., Granger causality, A/B testing) [Advance Feature]
- Hypothesis testing for statistical validation [Advance Feature]

### 3. Predictive Analysis [Advance Feature]
- Automated model selection and hyperparameter tuning
- Feature importance ranking
- Cross-validation and model evaluation
- Confidence intervals and prediction probabilities
- Ensemble methods (e.g., Random Forest, Gradient Boosting) 
- Deep learning models for unstructured data 
- NLP techniques for text-based predictions

### 4. Prescriptive Analysis [Advance Feature]
- "What-if" scenario modeling
- Optimization for business objectives
- Action recommendation prioritization
- Risk assessment and mitigation strategies  
- Real-time optimization for dynamic decision-making  
- Game theory models for competitive strategy analysis  
- Cost-benefit analysis for prioritizing recommendations 

## 🚀 Installation and Setup

### Prerequisites
- Python 3.13 
- Git

### Using pip with uv (recommended)
```bash
# Install uv if not already installed
pip install uv

# Clone the repository
git clone https://github.com/AashishTangnami/data_analysis_tool.git
cd data_analysis_tool

# Install the package
uv pip install -e .

# For development
uv pip install -e ".[dev]"
```

### Environment Variables
Create a `.env` file in the root directory based on the provided `.env.example`:
```
API_KEY=your_api_key
DATABASE_URL=your_database_url
```

## 📊 Usage Examples

### Command Line Interface (CLI)
```bash
-------
```

### Web Interface
1. Start the web server:
   ```bash
<<<<<<< HEAD
   python src/backend/main.py
   ```
   - Confirm: Open your browser at http://localhost:8000
2. Run streamlit application
  ```bash
  streamlit run app.py
  ```
3. Upload your data file
4. Navigate through the analysis tabs
=======
   src/backend/ uv run main.py OR uvicorn main:app --host 8000 OR fastapi dev main.py
   src/frontend/ streamlit run app.py
   ------
   ```
2. Open your browser at http://localhost:8000 for API
3. Open your browser at http://localhost:8501 for User Interface
4. Upload your data file
5. Navigate through the analysis tabs
>>>>>>> e107d290

### API Usage
```python
import requests

# Upload file
files = {'file': open('data.csv', 'rb')}
response = requests.post('http://localhost:8000/api/upload', files=files)
file_id = response.json()['file_id']

# Get descriptive analysis
analysis = requests.get(f'http://localhost:8000/api/analysis/{file_id}/descriptive')
print(analysis.json())
```

## 👨‍💻 Development

### Project Structure
```
dynamic_data_analysis_platform/
├── README.md
├── requirements.txt
├── .env.example
├── .gitignore
├── pyproject.toml
├── setup.py
│
├── data/
│   ├── raw/
│   ├── processed/
│   └── cache/
│
├── src/
│   ├── __init__.py
│   ├── config.py
│   │
│   ├── backend/
│   │   ├── __init__.py
│   │   ├── api/
│   │   │   ├── __init__.py
│   │   │   ├── routes/
│   │   │   │   ├── __init__.py
│   │   │   │   ├── analysis.py
│   │   │   │   ├── ingestion.py
│   │   │   │   ├── preprocessing.py
│   │   │   │   └── transformation.py
│   │   │   └── models/
│   │   │       ├── __init__.py
│   │   │       ├── requests.py
│   │   │       └── responses.py
│   │   │
│   │   └── core/
│   │       ├── __init__.py
│   │       ├── context.py
│   │       │
│   │       ├── analysis/
│   │       │   ├── __init__.py
│   │       │   ├── descriptive/
│   │       │   │   ├── __init__.py
│   │       │   │   ├── base.py
│   │       │   │   ├── pandas_descriptive.py
│   │       │   │   ├── polars_descriptive.py
│   │       │   │   └── pyspark_descriptive.py
│   │       │   ├── diagnostic/
│   │       │   │   ├── __init__.py
│   │       │   │   ├── base.py
│   │       │   │   ├── pandas_diagnostic.py
│   │       │   │   ├── polars_diagnostic.py
│   │       │   │   └── pyspark_diagnostic.py
│   │       │   ├── predictive/
│   │       │   │   ├── __init__.py
│   │       │   │   ├── base.py
│   │       │   │   ├── pandas_predictive.py
│   │       │   │   ├── polars_predictive.py
│   │       │   │   └── pyspark_predictive.py
│   │       │   └── prescriptive/
│   │       │       ├── __init__.py
│   │       │       ├── base.py
│   │       │       ├── pandas_prescriptive.py
│   │       │       ├── polars_prescriptive.py
│   │       │       └── pyspark_prescriptive.py
│   │       │
│   │       ├── engines/
│   │       │   ├── __init__.py
│   │       │   ├── base.py
│   │       │   ├── pandas_engine.py
│   │       │   ├── polars_engine.py
│   │       │   └── pyspark_engine.py
│   │       │
│   │       ├── ingestion/
│   │       │   ├── __init__.py
│   │       │   ├── base.py
│   │       │   ├── pandas_ingestion.py
│   │       │   ├── polars_ingestion.py
│   │       │   └── pyspark_ingestion.py
│   │       │
│   │       └── preprocessing/
│   │           ├── __init__.py
│   │           ├── base.py
│   │           ├── pandas_preprocessing.py
│   │           ├── polars_preprocessing.py
│   │           └── pyspark_preprocessing.py
│   │
│   ├── frontend/
│   │   ├── __init__.py
│   │   ├── app.py
│   │   │
│   │   ├── pages/
│   │   │   ├── __init__.py
│   │   │   ├── analysis.py
│   │   │   ├── preprocessing.py
│   │   │   └── upload.py
│   │   │
│   │   └── components/
│   │       ├── __init__.py
│   │       ├── analysis_rerenders.py
│   │       ├── data_preview.py
│   │       ├── engine_selector.py
│   │       ├── file_uploader.py
│   │       └── visualization.py
│   │

------------ Additional ----------
│   ├── cli/
│   │   ├── __init__.py
│   │   └── commands.py
│   │
│   └── utils/
│       ├── __init__.py
│       ├── file_handlers.py
│       ├── data_validators.py
│       └── logging_config.py
│
├── tests/
│   ├── __init__.py
│   ├── conftest.py
│   ├── test_data/
│   │   ├── sample_csv.csv
│   │   ├── sample_json.json
│   │   └── sample_excel.xlsx
│   │
│   ├── unit/
│   │   ├── __init__.py
│   │   ├── test_data_ingestion.py
│   │   ├── test_data_preprocessing.py
│   │   ├── test_descriptive_analysis.py
│   │   ├── test_diagnostic_analysis.py
│   │   ├── test_predictive_analysis.py
│   │   └── test_prescriptive_analysis.py
│   │
│   └── integration/
│       ├── __init__.py
│       ├── test_api.py
│       ├── test_frontend.py
│       └── test_end_to_end.py
│
├── docs/
│   ├── architecture.md
│   ├── api_documentation.md
│   ├── user_guide.md
│   └── developer_guide.md
│
└── scripts/
    ├── start_api.sh
    ├── start_frontend.sh
    └── run_tests.sh
```

### Running Tests
```bash
pytest
```

### Contributing
1. Fork the repository
2. Create a feature branch: `git checkout -b feature-name`
3. Commit your changes: `git commit -am 'Add feature'`
4. Push to the branch: `git push origin feature-name`
5. Submit a pull request

## 📄 License
This project is licensed under the MIT License - see the LICENSE file for details.

## 🤝 Support
For support and questions, please open an issue on the GitHub repository.<|MERGE_RESOLUTION|>--- conflicted
+++ resolved
@@ -161,17 +161,6 @@
 ### Web Interface
 1. Start the web server:
    ```bash
-<<<<<<< HEAD
-   python src/backend/main.py
-   ```
-   - Confirm: Open your browser at http://localhost:8000
-2. Run streamlit application
-  ```bash
-  streamlit run app.py
-  ```
-3. Upload your data file
-4. Navigate through the analysis tabs
-=======
    src/backend/ uv run main.py OR uvicorn main:app --host 8000 OR fastapi dev main.py
    src/frontend/ streamlit run app.py
    ------
@@ -180,7 +169,6 @@
 3. Open your browser at http://localhost:8501 for User Interface
 4. Upload your data file
 5. Navigate through the analysis tabs
->>>>>>> e107d290
 
 ### API Usage
 ```python
